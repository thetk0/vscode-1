/*---------------------------------------------------------------------------------------------
 *  Copyright (c) Microsoft Corporation. All rights reserved.
 *  Licensed under the MIT License. See License.txt in the project root for license information.
 *--------------------------------------------------------------------------------------------*/

import * as strings from 'vs/base/common/strings';
import { ILocalization } from 'vs/platform/localizations/common/localizations';
import { URI } from 'vs/base/common/uri';
import { createDecorator } from 'vs/platform/instantiation/common/instantiation';

export const MANIFEST_CACHE_FOLDER = 'CachedExtensions';
export const USER_MANIFEST_CACHE_FILE = 'user';
export const BUILTIN_MANIFEST_CACHE_FILE = 'builtin';

export interface ICommand {
	command: string;
	title: string;
	category?: string;
}

export interface IConfigurationProperty {
	description: string;
	type: string | string[];
	default?: any;
}

export interface IConfiguration {
	properties: { [key: string]: IConfigurationProperty; };
}

export interface IDebugger {
	label?: string;
	type: string;
	runtime?: string;
}

export interface IGrammar {
	language: string;
}

export interface IJSONValidation {
	fileMatch: string | string[];
	url: string;
}

export interface IKeyBinding {
	command: string;
	key: string;
	when?: string;
	mac?: string;
	linux?: string;
	win?: string;
}

export interface ILanguage {
	id: string;
	extensions: string[];
	aliases: string[];
}

export interface IMenu {
	command: string;
	alt?: string;
	when?: string;
	group?: string;
}

export interface ISnippet {
	language: string;
}

export interface ITheme {
	label: string;
}

export interface IViewContainer {
	id: string;
	title: string;
}

export interface IView {
	id: string;
	name: string;
}

export interface IColor {
	id: string;
	description: string;
	defaults: { light: string, dark: string, highContrast: string };
}

export interface IWebviewEditor {
	readonly viewType: string;
	readonly priority: string;
	readonly selector: readonly {
		readonly filenamePattern?: string;
	}[];
}

export interface ICodeActionContributionAction {
	readonly kind: string;
	readonly title: string;
	readonly description?: string;
}

export interface ICodeActionContribution {
	readonly languages: readonly string[];
	readonly actions: readonly ICodeActionContributionAction[];
}

export interface IAuthenticationContribution {
	readonly id: string;
	readonly label: string;
}

export interface IWalkthroughTask {
	readonly id: string;
	readonly title: string;
	readonly description: string;
	readonly media: { path: string, altText: string },
	readonly doneOn?: { command: string };
	readonly when?: string;
}

export interface IWalkthrough {
	readonly id: string,
	readonly title: string;
	readonly description: string;
	readonly tasks: IWalkthroughTask[];
	readonly primary?: boolean;
	readonly when?: string;
}

export interface IStartEntry {
	readonly title: string;
	readonly description: string;
	readonly command: string;
	readonly type?: 'sample-folder' | 'sample-notebook' | string;
	readonly when?: string;
}

export interface IExtensionContributions {
	commands?: ICommand[];
	configuration?: IConfiguration | IConfiguration[];
	debuggers?: IDebugger[];
	grammars?: IGrammar[];
	jsonValidation?: IJSONValidation[];
	keybindings?: IKeyBinding[];
	languages?: ILanguage[];
	menus?: { [context: string]: IMenu[] };
	snippets?: ISnippet[];
	themes?: ITheme[];
	iconThemes?: ITheme[];
	productIconThemes?: ITheme[];
	viewsContainers?: { [location: string]: IViewContainer[] };
	views?: { [location: string]: IView[] };
	colors?: IColor[];
	localizations?: ILocalization[];
	readonly customEditors?: readonly IWebviewEditor[];
	readonly codeActions?: readonly ICodeActionContribution[];
	authentication?: IAuthenticationContribution[];
	walkthroughs?: IWalkthrough[];
	startEntries?: IStartEntry[];
}

export interface IExtensionCapabilities {
	untrustedWorkspaces?: ExtensionUntrustedWorkspaceSupport;
}

export type ExtensionKind = 'ui' | 'workspace' | 'web';
<<<<<<< HEAD
export type ExtensionUntrustedWorkpaceSupportType = boolean | 'limited';
export type ExtensionUntrustedWorkspaceSupport = { supported: true; } | { supported: false, description: string } | { supported: 'limited', description: string, restrictedConfigurations?: string[] };
=======
export type ExtensionWorkspaceTrustRequestType = 'never' | 'onStart' | 'onDemand';
export type ExtensionWorkspaceTrust = { request: 'never'; } | { request: 'onStart', description: string } | { request: 'onDemand', description: string };
export type UntrustedWorkspaces = { supported: true; } | { supported: false, description: string } | { supported: 'limited', description: string, restrictedConfigurations?: string[] };
>>>>>>> bceab040

export function isIExtensionIdentifier(thing: any): thing is IExtensionIdentifier {
	return thing
		&& typeof thing === 'object'
		&& typeof thing.id === 'string'
		&& (!thing.uuid || typeof thing.uuid === 'string');
}

export interface IExtensionIdentifier {
	id: string;
	uuid?: string;
}

export const EXTENSION_CATEGORIES = [
	'Azure',
	'Data Science',
	'Debuggers',
	'Extension Packs',
	'Education',
	'Formatters',
	'Keymaps',
	'Language Packs',
	'Linters',
	'Machine Learning',
	'Notebooks',
	'Programming Languages',
	'SCM Providers',
	'Snippets',
	'Testing',
	'Themes',
	'Visualization',
	'Other',
];

export interface IExtensionManifest {
	readonly name: string;
	readonly displayName?: string;
	readonly publisher: string;
	readonly version: string;
	readonly engines: { readonly vscode: string };
	readonly description?: string;
	readonly main?: string;
	readonly browser?: string;
	readonly icon?: string;
	readonly categories?: string[];
	readonly keywords?: string[];
	readonly activationEvents?: string[];
	readonly extensionDependencies?: string[];
	readonly extensionPack?: string[];
	readonly extensionKind?: ExtensionKind | ExtensionKind[];
	readonly contributes?: IExtensionContributions;
	readonly repository?: { url: string; };
	readonly bugs?: { url: string; };
	readonly enableProposedApi?: boolean;
	readonly api?: string;
	readonly scripts?: { [key: string]: string; };
<<<<<<< HEAD
	readonly capabilities?: IExtensionCapabilities;
	readonly supportsVirtualWorkspace?: boolean;
=======
	readonly capabilities?: {
		readonly virtualWorkspaces?: boolean;
		readonly untrustedWorkspaces?: UntrustedWorkspaces;
	};
	readonly workspaceTrust?: ExtensionWorkspaceTrust;
>>>>>>> bceab040
}

export const enum ExtensionType {
	System,
	User
}

export interface IExtension {
	readonly type: ExtensionType;
	readonly isBuiltin: boolean;
	readonly identifier: IExtensionIdentifier;
	readonly manifest: IExtensionManifest;
	readonly location: URI;
	readonly readmeUrl?: URI;
	readonly changelogUrl?: URI;
}

/**
 * **!Do not construct directly!**
 *
 * **!Only static methods because it gets serialized!**
 *
 * This represents the "canonical" version for an extension identifier. Extension ids
 * have to be case-insensitive (due to the marketplace), but we must ensure case
 * preservation because the extension API is already public at this time.
 *
 * For example, given an extension with the publisher `"Hello"` and the name `"World"`,
 * its canonical extension identifier is `"Hello.World"`. This extension could be
 * referenced in some other extension's dependencies using the string `"hello.world"`.
 *
 * To make matters more complicated, an extension can optionally have an UUID. When two
 * extensions have the same UUID, they are considered equal even if their identifier is different.
 */
export class ExtensionIdentifier {
	public readonly value: string;
	private readonly _lower: string;

	constructor(value: string) {
		this.value = value;
		this._lower = value.toLowerCase();
	}

	public static equals(a: ExtensionIdentifier | string | null | undefined, b: ExtensionIdentifier | string | null | undefined) {
		if (typeof a === 'undefined' || a === null) {
			return (typeof b === 'undefined' || b === null);
		}
		if (typeof b === 'undefined' || b === null) {
			return false;
		}
		if (typeof a === 'string' || typeof b === 'string') {
			// At least one of the arguments is an extension id in string form,
			// so we have to use the string comparison which ignores case.
			let aValue = (typeof a === 'string' ? a : a.value);
			let bValue = (typeof b === 'string' ? b : b.value);
			return strings.equalsIgnoreCase(aValue, bValue);
		}

		// Now we know both arguments are ExtensionIdentifier
		return (a._lower === b._lower);
	}

	/**
	 * Gives the value by which to index (for equality).
	 */
	public static toKey(id: ExtensionIdentifier | string): string {
		if (typeof id === 'string') {
			return id.toLowerCase();
		}
		return id._lower;
	}
}

export interface IExtensionDescription extends IExtensionManifest {
	readonly identifier: ExtensionIdentifier;
	readonly uuid?: string;
	readonly isBuiltin: boolean;
	readonly isUserBuiltin: boolean;
	readonly isUnderDevelopment: boolean;
	readonly extensionLocation: URI;
	enableProposedApi?: boolean;
}

export function isLanguagePackExtension(manifest: IExtensionManifest): boolean {
	return manifest.contributes && manifest.contributes.localizations ? manifest.contributes.localizations.length > 0 : false;
}

export function isAuthenticaionProviderExtension(manifest: IExtensionManifest): boolean {
	return manifest.contributes && manifest.contributes.authentication ? manifest.contributes.authentication.length > 0 : false;
}

export interface IScannedExtension {
	readonly identifier: IExtensionIdentifier;
	readonly location: URI;
	readonly type: ExtensionType;
	readonly packageJSON: IExtensionManifest;
	readonly packageNLS?: any;
	readonly packageNLSUrl?: URI;
	readonly readmeUrl?: URI;
	readonly changelogUrl?: URI;
	readonly isUnderDevelopment: boolean;
}

export interface ITranslatedScannedExtension {
	readonly identifier: IExtensionIdentifier;
	readonly location: URI;
	readonly type: ExtensionType;
	readonly packageJSON: IExtensionManifest;
	readonly readmeUrl?: URI;
	readonly changelogUrl?: URI;
	readonly isUnderDevelopment: boolean;
}

export const IBuiltinExtensionsScannerService = createDecorator<IBuiltinExtensionsScannerService>('IBuiltinExtensionsScannerService');
export interface IBuiltinExtensionsScannerService {
	readonly _serviceBrand: undefined;
	scanBuiltinExtensions(): Promise<IScannedExtension[]>;
}<|MERGE_RESOLUTION|>--- conflicted
+++ resolved
@@ -164,18 +164,13 @@
 }
 
 export interface IExtensionCapabilities {
+	readonly virtualWorkspaces?: boolean;
 	untrustedWorkspaces?: ExtensionUntrustedWorkspaceSupport;
 }
 
 export type ExtensionKind = 'ui' | 'workspace' | 'web';
-<<<<<<< HEAD
 export type ExtensionUntrustedWorkpaceSupportType = boolean | 'limited';
 export type ExtensionUntrustedWorkspaceSupport = { supported: true; } | { supported: false, description: string } | { supported: 'limited', description: string, restrictedConfigurations?: string[] };
-=======
-export type ExtensionWorkspaceTrustRequestType = 'never' | 'onStart' | 'onDemand';
-export type ExtensionWorkspaceTrust = { request: 'never'; } | { request: 'onStart', description: string } | { request: 'onDemand', description: string };
-export type UntrustedWorkspaces = { supported: true; } | { supported: false, description: string } | { supported: 'limited', description: string, restrictedConfigurations?: string[] };
->>>>>>> bceab040
 
 export function isIExtensionIdentifier(thing: any): thing is IExtensionIdentifier {
 	return thing
@@ -232,16 +227,7 @@
 	readonly enableProposedApi?: boolean;
 	readonly api?: string;
 	readonly scripts?: { [key: string]: string; };
-<<<<<<< HEAD
 	readonly capabilities?: IExtensionCapabilities;
-	readonly supportsVirtualWorkspace?: boolean;
-=======
-	readonly capabilities?: {
-		readonly virtualWorkspaces?: boolean;
-		readonly untrustedWorkspaces?: UntrustedWorkspaces;
-	};
-	readonly workspaceTrust?: ExtensionWorkspaceTrust;
->>>>>>> bceab040
 }
 
 export const enum ExtensionType {

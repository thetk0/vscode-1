/*---------------------------------------------------------------------------------------------
 *  Copyright (c) Microsoft Corporation. All rights reserved.
 *  Licensed under the MIT License. See License.txt in the project root for license information.
 *--------------------------------------------------------------------------------------------*/

import { Color } from 'vs/base/common/color';
import { debounce } from 'vs/base/common/decorators';
import { Emitter } from 'vs/base/common/event';
import { Disposable } from 'vs/base/common/lifecycle';
import { equals as arrayEqual } from 'vs/base/common/arrays';
import { ITelemetryService } from 'vs/platform/telemetry/common/telemetry';
import { TerminalConfigHelper } from 'vs/workbench/contrib/terminal/browser/terminalConfigHelper';
<<<<<<< HEAD
import { XTermAttributes, XTermCore } from 'vs/workbench/contrib/terminal/browser/xterm-private';
import { IBeforeProcessDataEvent, ITerminalProcessManager } from 'vs/workbench/contrib/terminal/common/terminal';
=======
import { IBeforeProcessDataEvent, ITerminalConfiguration, ITerminalProcessManager } from 'vs/workbench/contrib/terminal/common/terminal';
>>>>>>> 68b73059
import type { IBuffer, IBufferCell, ITerminalAddon, Terminal } from 'xterm';

const ESC = '\x1b';
const CSI = `${ESC}[`;
const SHOW_CURSOR = `${CSI}?25h`;
const HIDE_CURSOR = `${CSI}?25l`;
const DELETE_CHAR = `${CSI}X`;
const DELETE_REST_OF_LINE = `${CSI}K`;
const CSI_STYLE_RE = /^\x1b\[[0-9;]*m/;
const CSI_MOVE_RE = /^\x1b\[([0-9]*)(;[35])?O?([DC])/;
const PASSWORD_INPUT_RE = /(password|passphrase|passwd).*:/i;
const NOT_WORD_RE = /\W/;

const statsBufferSize = 24;
const statsSendTelemetryEvery = 1000 * 60 * 5; // how often to collect stats
const statsMinSamplesToTurnOn = 5;
const statsMinAccuracyToTurnOn = 0.3;
const statsToggleOffThreshold = 0.5; // if latency is less than `threshold * this`, turn off

/**
 * Codes that should be omitted from sending to the prediction engine and
 * insted omitted directly:
 *  - cursor hide/show
 *  - mode set/reset
 */
const PREDICTION_OMIT_RE = /^(\x1b\[\??25[hl])+/;

const core = (terminal: Terminal): XTermCore => (terminal as any)._core;
const flushOutput = (terminal: Terminal) => core(terminal).writeSync('');

const enum CursorMoveDirection {
	Back = 'D',
	Forwards = 'C',
}

interface ICoordinate {
	x: number;
	y: number;
	baseY: number;
}

class Cursor implements ICoordinate {
	private _x = 0;
	private _y = 1;
	private _baseY = 1;

	public get x() {
		return this._x;
	}

	public get y() {
		return this._y;
	}

	public get baseY() {
		return this._baseY;
	}

	public get coordinate(): ICoordinate {
		return { x: this._x, y: this._y, baseY: this._baseY };
	}

	constructor(public readonly rows: number, public readonly cols: number, private readonly buffer: IBuffer) {
		this._x = buffer.cursorX;
		this._y = buffer.cursorY;
		this._baseY = buffer.baseY;
	}

	public getCell(loadInto?: IBufferCell) {
		return this.buffer.getLine(this._y + this._baseY)?.getCell(this._x, loadInto);
	}

	public moveTo(coordinate: ICoordinate) {
		this._x = coordinate.x;
		this._y = (coordinate.y + coordinate.baseY) - this._baseY;
		return this.moveInstruction();
	}

	public clone() {
		const c = new Cursor(this.rows, this.cols, this.buffer);
		c.moveTo(this);
		return c;
	}

	public move(x: number, y: number) {
		this._x = x;
		this._y = y;
		return this.moveInstruction();
	}

	public shift(x: number = 0, y: number = 0) {
		this._x += x;
		this._y += y;
		return this.moveInstruction();
	}

	public moveInstruction() {
		if (this._y >= this.rows) {
			this._baseY += this._y - (this.rows - 1);
			this._y = this.rows - 1;
		} else if (this._y < 0) {
			this._baseY -= this._y;
			this._y = 0;
		}

		return `${CSI}${this._y + 1};${this._x + 1}H`;
	}
}

const moveToWordBoundary = (b: IBuffer, cursor: Cursor, direction: -1 | 1) => {
	let ateLeadingWhitespace = false;
	if (direction < 0) {
		cursor.shift(-1);
	}

	let cell: IBufferCell | undefined;
	while (cursor.x >= 0) {
		cell = cursor.getCell(cell);
		if (!cell?.getCode()) {
			return;
		}

		const chars = cell.getChars();
		if (NOT_WORD_RE.test(chars)) {
			if (ateLeadingWhitespace) {
				break;
			}
		} else {
			ateLeadingWhitespace = true;
		}

		cursor.shift(direction);
	}

	if (direction < 0) {
		cursor.shift(1); // we want to place the cursor after the whitespace starting the word
	}
};

const enum MatchResult {
	/** matched successfully */
	Success,
	/** failed to match */
	Failure,
	/** buffer data, it might match in the future one more data comes in */
	Buffer,
}

export interface IPrediction {
	/**
	 * Whether applying this prediction can modify the style attributes of the
	 * terminal. If so it means we need to reset the cursor style if it's
	 * rolled back.
	 */
	readonly affectsStyle?: boolean;

	/**
	 * Returns a sequence to apply the prediction.
	 * @param buffer to write to
	 * @param cursor position to write the data. Should advance the cursor.
	 * @returns a string to be written to the user terminal, or optionally a
	 * string for the user terminal and real pty.
	 */
	apply(buffer: IBuffer, cursor: Cursor): string;

	/**
	 * Returns a sequence to roll back a previous `apply()` call. If
	 * `rollForwards` is not given, then this is also called if a prediction
	 * is correct before show the user's data.
	 */
	rollback(cursor: Cursor): string;

	/**
	 * If available, this will be called when the prediction is correct.
	 */
	rollForwards(cursor: Cursor, withInput: string, cursorAttributes: string): string;

	/**
	 * Returns whether the given input is one expected by this prediction.
	 */
	matches(input: StringReader): MatchResult;
}

class StringReader {
	public index = 0;

	public get remaining() {
		return this.input.length - this.index;
	}

	public get eof() {
		return this.index === this.input.length;
	}

	public get rest() {
		return this.input.slice(this.index);
	}

	constructor(private readonly input: string) { }

	/**
	 * Advances the reader and returns the character if it matches.
	 */
	public eatChar(char: string) {
		if (this.input[this.index] !== char) {
			return;
		}

		this.index++;
		return char;
	}

	/**
	 * Advances the reader and returns the string if it matches.
	 */
	public eatStr(substr: string) {
		if (this.input.slice(this.index, substr.length) !== substr) {
			return;
		}

		this.index += substr.length;
		return substr;
	}

	/**
	 * Matches and eats the substring character-by-character. If EOF is reached
	 * before the substring is consumed, it will buffer. Index is not moved
	 * if it's not a match.
	 */
	public eatGradually(substr: string): MatchResult {
		let prevIndex = this.index;
		for (let i = 0; i < substr.length; i++) {
			if (i > 0 && this.eof) {
				return MatchResult.Buffer;
			}

			if (!this.eatChar(substr[i])) {
				this.index = prevIndex;
				return MatchResult.Failure;
			}
		}

		return MatchResult.Success;
	}

	/**
	 * Advances the reader and returns the regex if it matches.
	 */
	public eatRe(re: RegExp) {
		const match = re.exec(this.input.slice(this.index));
		if (!match) {
			return;
		}

		this.index += match[0].length;
		return match;
	}

	/**
	 * Advances the reader and returns the character if the code matches.
	 */
	public eatCharCode(min = 0, max = min + 1) {
		const code = this.input.charCodeAt(this.index);
		if (code < min || code >= max) {
			return undefined;
		}

		this.index++;
		return code;
	}
}

/**
 * Preidction which never tests true. Will always discard predictions made
 * after it.
 */
class HardBoundary implements IPrediction {
	public apply() {
		return '';
	}

	public rollback() {
		return '';
	}

	public rollForwards() {
		return '';
	}

	public matches() {
		return MatchResult.Failure;
	}
}

/**
 * Wraps another prediction. Does not apply the prediction, but will pass
 * through its `matches` request.
 */
class TentativeBoundary implements IPrediction {
	private expected?: Cursor;
	constructor(private readonly inner: IPrediction) { }

	public apply(buffer: IBuffer, cursor: Cursor) {
		this.expected = cursor.clone();
		this.inner.apply(buffer, this.expected);
		return '';
	}

	public rollback() {
		return '';
	}

	public rollForwards(cursor: Cursor, withInput: string) {
		if (this.expected) {
			cursor.moveTo(this.expected);
		}

		return withInput;
	}

	public matches(input: StringReader) {
		return this.inner.matches(input);
	}
}

/**
 * Prediction for a single alphanumeric character.
 */
class CharacterPrediction implements IPrediction {
	public readonly affectsStyle = true;

	protected appliedAt?: {
		pos: ICoordinate,
		oldAttributes: string;
		oldChar: string;
	};

	constructor(private readonly style: string, private readonly char: string) { }

	public apply(_: IBuffer, cursor: Cursor) {
		const cell = cursor.getCell();
		this.appliedAt = cell
			? { pos: cursor.coordinate, oldAttributes: getBufferCellAttributes(cell), oldChar: cell.getChars() }
			: { pos: cursor.coordinate, oldAttributes: '', oldChar: '' };

		cursor.shift(1);

		// no need to change the style after applying -- we know that the next
		// character will be a prediction (which sets its own style) or we'll roll
		// back or forwards and set the style there.
		return this.style + this.char;
	}

	public rollback(cursor: Cursor) {
		if (!this.appliedAt) {
			return ''; // not applied
		}

		const { oldAttributes, oldChar, pos } = this.appliedAt;
		const r = cursor.moveTo(pos) + (oldChar ? `${oldAttributes}${oldChar}${cursor.moveTo(pos)}` : DELETE_CHAR);
		return r;
	}

	public rollForwards(cursor: Cursor, input: string, cursorAttributes: string) {
		if (!this.appliedAt) {
			return ''; // not applied
		}

		return cursor.clone().moveTo(this.appliedAt.pos) + cursorAttributes + input;
	}

	public matches(input: StringReader) {
		let startIndex = input.index;

		// remove any styling CSI before checking the char
		while (input.eatRe(CSI_STYLE_RE)) { }

		if (input.eof) {
			return MatchResult.Buffer;
		}

		if (input.eatChar(this.char)) {
			return MatchResult.Success;
		}

		input.index = startIndex;
		return MatchResult.Failure;
	}
}

class BackspacePrediction extends CharacterPrediction {
	constructor() {
		super('', '\b');
	}

	public apply(_: IBuffer, cursor: Cursor) {
		const cell = cursor.getCell();
		this.appliedAt = cell
			? { pos: cursor.coordinate, oldAttributes: getBufferCellAttributes(cell), oldChar: cell.getChars() }
			: { pos: cursor.coordinate, oldAttributes: '', oldChar: '' };

		return cursor.shift(-1) + DELETE_CHAR;
	}

	public rollForwards() {
		return '';
	}

	public matches(input: StringReader) {
		const isEOL = this.appliedAt?.oldChar === '';
		if (isEOL) {
			const r1 = input.eatGradually(`\b${CSI}K`);
			if (r1 !== MatchResult.Failure) {
				return r1;
			}

			const r2 = input.eatGradually(`\b \b`);
			if (r2 !== MatchResult.Failure) {
				return r2;
			}
		}

		return MatchResult.Failure;
	}
}

class NewlinePrediction implements IPrediction {
	protected prevPosition?: ICoordinate;

	public apply(_: IBuffer, cursor: Cursor) {
		this.prevPosition = cursor.coordinate;
		cursor.move(0, cursor.y + 1);
		return '\r\n';
	}

	public rollback(cursor: Cursor) {
		return this.prevPosition ? cursor.moveTo(this.prevPosition) : '';
	}

	public rollForwards() {
		return ''; // does not need to rewrite
	}

	public matches(input: StringReader) {
		return input.eatGradually('\r\n');
	}
}

/**
 * Prediction when the cursor reaches the end of the line. Similar to newline
 * prediction, but shells handle it slightly differently.
 */
class LinewrapPrediction extends NewlinePrediction implements IPrediction {
	public apply(_: IBuffer, cursor: Cursor) {
		this.prevPosition = cursor.coordinate;
		cursor.move(0, cursor.y + 1);
		return ' \r';
	}

	public matches(input: StringReader) {
		// bash and zshell add a space which wraps in the terminal, then a CR
		const r = input.eatGradually(' \r');
		if (r !== MatchResult.Failure) {
			// zshell additionally adds a clear line after wrapping to be safe -- eat it
			const r2 = input.eatGradually(DELETE_REST_OF_LINE);
			return r2 === MatchResult.Buffer ? MatchResult.Buffer : r;
		}

		return input.eatGradually('\r\n');
	}
}

class CursorMovePrediction implements IPrediction {
	private applied?: {
		rollForward: string;
		prevPosition: number;
		prevAttrs: string;
		amount: number;
	};

	constructor(
		private readonly direction: CursorMoveDirection,
		private readonly moveByWords: boolean,
		private readonly amount: number,
	) { }

	public apply(buffer: IBuffer, cursor: Cursor) {
		const prevPosition = cursor.x;
		const currentCell = cursor.getCell();
		const prevAttrs = currentCell ? getBufferCellAttributes(currentCell) : '';

		const { amount, direction, moveByWords } = this;
		const delta = direction === CursorMoveDirection.Back ? -1 : 1;

		const target = cursor.clone();
		if (moveByWords) {
			for (let i = 0; i < amount; i++) {
				moveToWordBoundary(buffer, target, delta);
			}
		} else {
			target.shift(delta * amount);
		}

		this.applied = {
			amount: Math.abs(cursor.x - target.x),
			prevPosition,
			prevAttrs,
			rollForward: cursor.moveTo(target),
		};

		return this.applied.rollForward;
	}

	public rollback(cursor: Cursor) {
		if (!this.applied) {
			return '';
		}

		return cursor.move(this.applied.prevPosition, cursor.y) + this.applied.prevAttrs;
	}

	public rollForwards() {
		return ''; // does not need to rewrite
	}

	public matches(input: StringReader) {
		if (!this.applied) {
			return MatchResult.Failure;
		}

		const direction = this.direction;
		const { amount, rollForward } = this.applied;


		// arg can be omitted to move one character
		const r = input.eatGradually(`${CSI}${direction}`.repeat(amount));
		if (r !== MatchResult.Failure) {
			return r;
		}

		// \b is the equivalent to moving one character back
		if (direction === CursorMoveDirection.Back) {
			const r = input.eatGradually(`\b`.repeat(amount));
			if (r !== MatchResult.Failure) {
				return r;
			}
		}

		// check if the cursor position is set absolutely
		if (rollForward) {
			const r = input.eatGradually(rollForward);
			if (r !== MatchResult.Failure) {
				return r;
			}
		}

		// check for a relative move in the direction
		return input.eatGradually(`${CSI}${amount}${direction}`);
	}
}

export class PredictionStats extends Disposable {
	private readonly stats: [latency: number, correct: boolean][] = [];
	private index = 0;
	private readonly addedAtTime = new WeakMap<IPrediction, number>();
	private readonly changeEmitter = new Emitter<void>();
	public readonly onChange = this.changeEmitter.event;

	/**
	 * Gets the percent (0-1) of predictions that were accurate.
	 */
	public get accuracy() {
		let correctCount = 0;
		for (const [, correct] of this.stats) {
			if (correct) {
				correctCount++;
			}
		}

		return correctCount / (this.stats.length || 1);
	}

	/**
	 * Gets the number of recorded stats.
	 */
	public get sampleSize() {
		return this.stats.length;
	}

	/**
	 * Gets latency stats of successful predictions.
	 */
	public get latency() {
		const latencies = this.stats.filter(([, correct]) => correct).map(([s]) => s).sort();

		return {
			count: latencies.length,
			min: latencies[0],
			median: latencies[Math.floor(latencies.length / 2)],
			max: latencies[latencies.length - 1],
		};
	}

	constructor(timeline: PredictionTimeline) {
		super();
		this._register(timeline.onPredictionAdded(p => this.addedAtTime.set(p, Date.now())));
		this._register(timeline.onPredictionSucceeded(this.pushStat.bind(this, true)));
		this._register(timeline.onPredictionFailed(this.pushStat.bind(this, false)));
	}

	private pushStat(correct: boolean, prediction: IPrediction) {
		const started = this.addedAtTime.get(prediction)!;
		this.stats[this.index] = [Date.now() - started, correct];
		this.index = (this.index + 1) % statsBufferSize;
		this.changeEmitter.fire();
	}
}

export class PredictionTimeline {
	/**
	 * Expected queue of events. Only predictions for the lowest are
	 * written into the terminal.
	 */
	private expected: ({ gen: number; p: IPrediction })[] = [];

	/**
	 * Cursor graphics attributes prior to applying the predictions.
	 */
	private cursorAttrs = `${CSI}0m`;

	/**
	 * Current prediction generation.
	 */
	private currentGen = 0;

	/**
	 * Cursor position -- kept outside the buffer since it can be ahead if
	 * typing swiftly.
	 */
	private cursor: Cursor | undefined;

	/**
	 * Previously sent data that was buffered and should be prepended to the
	 * next input.
	 */
	private inputBuffer?: string;

	/**
	 * Whether predictions are echoed to the terminal. If false, predictions
	 * will still be computed internally for latency metrics, but input will
	 * never be adjusted.
	 */
	private showPredictions = false;

	/**
	 * Number of typeahead style arguments we expect to read. If this is 0 and
	 * we see a style coming in, we know that the PTY actually wanted to update.
	 */
	private expectedIncomingStyles = 0;

	private readonly addedEmitter = new Emitter<IPrediction>();
	public readonly onPredictionAdded = this.addedEmitter.event;
	private readonly failedEmitter = new Emitter<IPrediction>();
	public readonly onPredictionFailed = this.failedEmitter.event;
	private readonly succeededEmitter = new Emitter<IPrediction>();
	public readonly onPredictionSucceeded = this.succeededEmitter.event;

	public get isShowingPredictions() {
		return this.showPredictions;
	}

	constructor(public readonly terminal: Terminal) { }

	public setShowPredictions(show: boolean) {
		if (show === this.showPredictions) {
			return;
		}

		console.log('set predictions:', show);
		this.showPredictions = show;

		const buffer = this.getActiveBuffer();
		if (!buffer) {
			return;
		}

		const toApply = this.expected.filter(({ gen }) => gen === this.expected[0].gen).map(({ p }) => p);
		if (show) {
			this.cursor = undefined;
			this.expectedIncomingStyles += toApply.reduce((count, p) => p.affectsStyle ? count + 1 : count, 0);
			this.terminal.write(toApply.map(p => p.apply(buffer, this.getCursor(buffer))).join(''));
		} else {
			this.terminal.write(toApply.reverse().map(p => p.rollback(this.getCursor(buffer))).join(''));
		}
	}

	/**
	 * Should be called when input is incoming to the temrinal.
	 */
	public beforeServerInput(input: string): string {
		if (this.inputBuffer) {
			input = this.inputBuffer + input;
			this.inputBuffer = undefined;
		}

		if (!this.expected.length) {
			this.cursor = undefined;
			return input;
		}

		const buffer = this.getActiveBuffer();
		if (!buffer) {
			this.cursor = undefined;
			return input;
		}

		let output = '';

		const reader = new StringReader(input);
		const startingGen = this.expected[0].gen;
		const emitPredictionOmitted = () => {
			const omit = reader.eatRe(PREDICTION_OMIT_RE);
			if (omit) {
				output += omit[0];
			}
		};

		ReadLoop: while (this.expected.length && reader.remaining > 0) {
			emitPredictionOmitted();

			const prediction = this.expected[0].p;
			const cursor = this.getCursor(buffer);
			let beforeTestReaderIndex = reader.index;
			switch (prediction.matches(reader)) {
				case MatchResult.Success:
					// if the input character matches what the next prediction expected, undo
					// the prediction and write the real character out.
					const eaten = input.slice(beforeTestReaderIndex, reader.index);
					output += prediction.rollForwards?.(cursor, eaten, this.cursorAttrs);
					this.succeededEmitter.fire(prediction);
					this.expected.shift();
					break;
				case MatchResult.Buffer:
					// on a buffer, store the remaining data and completely read data
					// to be output as normal.
					this.inputBuffer = input.slice(beforeTestReaderIndex);
					reader.index = input.length;
					break ReadLoop;
				case MatchResult.Failure:
					// on a failure, roll back all remaining items in this generation
					// and clear predictions, since they are no longer valid
					const rollback = this.expected.filter(p => p.gen === startingGen).reverse();
					output += rollback.map(({ p }) => p.rollback(this.getCursor(buffer))).join('');
					if (rollback.some(r => r.p.affectsStyle)) {
						output += this.cursorAttrs;
					}
					this.expected = [];
					this.cursor = undefined;
					this.failedEmitter.fire(prediction);
					break ReadLoop;
			}
		}

		emitPredictionOmitted();

		// Extra data (like the result of running a command) should cause us to
		// reset the cursor
		if (!reader.eof) {
			output += reader.rest;
			this.expected = [];
			this.cursor = undefined;
		}

		// If we passed a generation boundary, apply the current generation's predictions
		if (this.expected.length && startingGen !== this.expected[0].gen) {
			for (const { p, gen } of this.expected) {
				if (gen !== this.expected[0].gen) {
					break;
				}
				if (p.affectsStyle) {
					this.expectedIncomingStyles++;
				}

				output += p.apply(buffer, this.getCursor(buffer));
			}
		}

		if (!this.showPredictions) {
			return input;
		}

		if (output.length === 0 || output === input) {
			return output;
		}

		if (this.cursor) {
			output += this.cursor.moveInstruction();
		}

		// prevent cursor flickering while typing
		output = HIDE_CURSOR + output + SHOW_CURSOR;

		return output;
	}

	/**
	 * Appends a typeahead prediction.
	 */
	public addPrediction(buffer: IBuffer, prediction: IPrediction) {
		this.expected.push({ gen: this.currentGen, p: prediction });
		this.addedEmitter.fire(prediction);

		if (this.currentGen === this.expected[0].gen) {
			const text = prediction.apply(buffer, this.getCursor(buffer));
			if (this.showPredictions && text) {
				if (prediction.affectsStyle) {
					this.expectedIncomingStyles++;
				}
				console.log('predict:', JSON.stringify(text));
				this.terminal.write(text);
			}

			return true;
		}

		return false;
	}

	/**
	 * Appends a prediction followed by a boundary. The predictions applied
	 * after this one will only be displayed after the give prediction matches
	 * pty output/
	 */
	public addBoundary(): void;
	public addBoundary(buffer: IBuffer, prediction: IPrediction): void;
	public addBoundary(buffer?: IBuffer, prediction?: IPrediction) {
		if (buffer && prediction) {
			this.addPrediction(buffer, prediction);
		}
		this.currentGen++;
	}

	/**
	 * Peeks the last prediction written.
	 */
	public peekEnd() {
		return this.expected[this.expected.length - 1]?.p;
	}

	/**
	 * Should be called when graphics attributes are written to the terminal
	 * in order to track the intended cursor style.
	 */
	public updateCursorSyle(args: number[], typeaheadArgs: number[]) {
		if (this.expectedIncomingStyles && arrayEqual(args, typeaheadArgs)) {
			this.expectedIncomingStyles--;
			return;
		}

		// todo: apply to attribute smartly once xterm api is available...
		this.cursorAttrs = `${CSI}${args.join(';')}m`;
	}

	public getCursor(buffer: IBuffer) {
		if (!this.cursor) {
			if (this.showPredictions) {
				flushOutput(this.terminal);
			}
			this.cursor = new Cursor(this.terminal.rows, this.terminal.cols, buffer);
		}

		return this.cursor;
	}

	public clearCursor() {
		this.cursor = undefined;
	}

	private getActiveBuffer() {
		const buffer = this.terminal.buffer.active;
		return buffer.type === 'normal' ? buffer : undefined;
	}
}
/**
 * Gets the escape sequence to restore state/appearence in the cell.
 */
const getBufferCellAttributes = (cell: XTermAttributes) => cell.isAttributeDefault()
	? `${CSI}0m`
	: [
		cell.isBold() && `${CSI}1m`,
		cell.isDim() && `${CSI}2m`,
		cell.isItalic() && `${CSI}3m`,
		cell.isUnderline() && `${CSI}4m`,
		cell.isBlink() && `${CSI}5m`,
		cell.isInverse() && `${CSI}7m`,
		cell.isInvisible() && `${CSI}8m`,

		cell.isFgRGB() && `${CSI}38;2;${cell.getFgColor() >>> 24};${(cell.getFgColor() >>> 16) & 0xFF};${cell.getFgColor() & 0xFF}m`,
		cell.isFgPalette() && `${CSI}38;5;${cell.getFgColor()}m`,
		cell.isFgDefault() && `${CSI}39m`,

		cell.isBgRGB() && `${CSI}48;2;${cell.getBgColor() >>> 24};${(cell.getBgColor() >>> 16) & 0xFF};${cell.getBgColor() & 0xFF}m`,
		cell.isBgPalette() && `${CSI}48;5;${cell.getBgColor()}m`,
		cell.isBgDefault() && `${CSI}49m`,
	].filter(seq => !!seq).join('');

<<<<<<< HEAD
const parseTypeheadArgs = (style: string | number) => {
	if (typeof style === 'number') {
		return [style];
	}

	const { r, g, b } = Color.fromHex(style).rgba;
	return [32, r, g, b];
=======
const parseTypeheadStyle = (style: ITerminalConfiguration['typeaheadStyle']) => {
	switch (style) {
		case 'bold':
			return `${CSI}1m`;
		case 'dim':
			return `${CSI}2m`;
		case 'italic':
			return `${CSI}3m`;
		case 'underlined':
			return `${CSI}4m`;
		case 'inverted':
			return `${CSI}7m`;
		default:
			const { r, g, b } = Color.fromHex(style).rgba;
			return `${CSI}38;2;${r};${g};${b}m`;
	}
>>>>>>> 68b73059
};

export class TypeAheadAddon extends Disposable implements ITerminalAddon {
	private typeaheadArgs = parseTypeheadArgs(this.config.config.typeaheadStyle);
	private typeaheadStyle = `${CSI}${this.typeaheadArgs.join(';')}m`;
	private typeaheadThreshold = this.config.config.typeaheadThreshold;
	private lastRow?: { y: number; startingX: number };
	private timeline?: PredictionTimeline;
	public stats?: PredictionStats;

	constructor(
		private readonly processManager: ITerminalProcessManager,
		private readonly config: TerminalConfigHelper,
		@ITelemetryService private readonly telemetryService: ITelemetryService,
	) {
		super();
	}

	public activate(terminal: Terminal): void {
		const timeline = this.timeline = new PredictionTimeline(terminal);
		const stats = this.stats = this._register(new PredictionStats(this.timeline));

		timeline.setShowPredictions(this.typeaheadThreshold === 0);
		this._register(terminal.parser.registerCsiHandler({ final: 'm' }, args => {
			timeline.updateCursorSyle(args as number[], this.typeaheadArgs);
			return false;
		}));
		this._register(terminal.onData(e => this.onUserData(e)));
		this._register(terminal.onResize(() => {
			timeline.setShowPredictions(false);
			timeline.clearCursor();
			this.reevaluatePredictorState(stats, timeline);
		}));
		this._register(this.config.onConfigChanged(() => {
			this.typeaheadArgs = parseTypeheadArgs(this.config.config.typeaheadStyle);
			this.typeaheadStyle = `${CSI}${this.typeaheadArgs.join(';')}m`;
			this.typeaheadThreshold = this.config.config.typeaheadThreshold;
			this.reevaluatePredictorState(stats, timeline);
		}));
		this._register(this.processManager.onBeforeProcessData(e => this.onBeforeProcessData(e)));

		let nextStatsSend: any;
		this._register(stats.onChange(() => {
			if (!nextStatsSend) {
				nextStatsSend = setTimeout(() => {
					this.sendLatencyStats(stats);
					nextStatsSend = undefined;
				}, statsSendTelemetryEvery);
			}

			this.reevaluatePredictorState(stats, timeline);
		}));
	}

	/**
	 * Note on debounce:
	 *
	 * We want to toggle the state only when the user has a pause in their
	 * typing. Otherwise, we could turn this on when the PTY sent data but the
	 * terminal cursor is not updated, causes issues.
	 */
	@debounce(100)
	private reevaluatePredictorState(stats: PredictionStats, timeline: PredictionTimeline) {
		if (this.typeaheadThreshold < 0) {
			timeline.setShowPredictions(false);
		} else if (this.typeaheadThreshold === 0) {
			timeline.setShowPredictions(true);
		} else if (stats.sampleSize > statsMinSamplesToTurnOn && stats.accuracy > statsMinAccuracyToTurnOn) {
			const latency = stats.latency.median;
			if (latency >= this.typeaheadThreshold) {
				timeline.setShowPredictions(true);
			} else if (latency < this.typeaheadThreshold / statsToggleOffThreshold) {
				timeline.setShowPredictions(false);
			}
		}
	}

	private sendLatencyStats(stats: PredictionStats) {
		/* __GDPR__
			"terminalLatencyStats" : {
				"min" : { "classification": "SystemMetaData", "purpose": "PerformanceAndHealth", "isMeasurement": true },
				"max" : { "classification": "SystemMetaData", "purpose": "PerformanceAndHealth", "isMeasurement": true },
				"median" : { "classification": "SystemMetaData", "purpose": "PerformanceAndHealth", "isMeasurement": true },
				"count" : { "classification": "SystemMetaData", "purpose": "PerformanceAndHealth", "isMeasurement": true },
				"predictionAccuracy" : { "classification": "SystemMetaData", "purpose": "PerformanceAndHealth", "isMeasurement": true }
			}
		 */
		this.telemetryService.publicLog('terminalLatencyStats', {
			...stats.latency,
			predictionAccuracy: stats.accuracy,
		});
	}

	private onUserData(data: string): void {
		if (this.timeline?.terminal.buffer.active.type !== 'normal') {
			return;
		}

		console.log('user data:', JSON.stringify(data));

		const terminal = this.timeline.terminal;
		const buffer = terminal.buffer.active;

		// Detect programs like git log/less that use the normal buffer but don't
		// take input by deafult (fixes #109541)
		if (buffer.cursorX === 1 && buffer.cursorY === terminal.rows - 1) {
			if (buffer.getLine(buffer.cursorY + buffer.baseY)?.getCell(0)?.getChars() === ':') {
				return;
			}
		}

		// the following code guards the terminal prompt to avoid being able to
		// arrow or backspace-into the prompt. Record the lowest X value at which
		// the user gave input, and mark all additions before that as tentative.
		const actualY = buffer.baseY + buffer.cursorY;
		if (actualY !== this.lastRow?.y) {
			this.lastRow = { y: actualY, startingX: buffer.cursorX };
		} else {
			this.lastRow.startingX = Math.min(this.lastRow.startingX, buffer.cursorX);
		}

		const addLeftNavigating = (p: IPrediction) =>
			this.timeline!.getCursor(buffer).x <= this.lastRow!.startingX
				? this.timeline!.addBoundary(buffer, new TentativeBoundary(p))
				: this.timeline!.addPrediction(buffer, p);

		/** @see https://github.com/xtermjs/xterm.js/blob/1913e9512c048e3cf56bb5f5df51bfff6899c184/src/common/input/Keyboard.ts */
		const reader = new StringReader(data);
		while (reader.remaining > 0) {
			if (reader.eatCharCode(127)) { // backspace
				const previous = this.timeline.peekEnd();
				if (previous && previous instanceof CharacterPrediction) {
					this.timeline.addBoundary();
				}

				// backspace must be able to read the previously-written character in
				// the event that it needs to undo it
				if (this.timeline.isShowingPredictions) {
					flushOutput(this.timeline.terminal);
				}

				addLeftNavigating(new BackspacePrediction());
				continue;
			}

			if (reader.eatCharCode(32, 126)) { // alphanum
				const char = data[reader.index - 1];
				if (this.timeline.addPrediction(buffer, new CharacterPrediction(this.typeaheadStyle, char)) && this.timeline.getCursor(buffer).x === terminal.cols) {
					this.timeline.addBoundary(buffer, new TentativeBoundary(new LinewrapPrediction()));
				}
				continue;
			}

			const cursorMv = reader.eatRe(CSI_MOVE_RE);
			if (cursorMv) {
				const direction = cursorMv[3] as CursorMoveDirection;
				const p = new CursorMovePrediction(direction, !!cursorMv[2], Number(cursorMv[1]) || 1);
				if (direction === CursorMoveDirection.Back) {
					addLeftNavigating(p);
				} else {
					this.timeline.addPrediction(buffer, p);
				}
				continue;
			}

			if (reader.eatStr(`${ESC}f`)) {
				this.timeline.addPrediction(buffer, new CursorMovePrediction(CursorMoveDirection.Forwards, true, 1));
				continue;
			}

			if (reader.eatStr(`${ESC}b`)) {
				addLeftNavigating(new CursorMovePrediction(CursorMoveDirection.Back, true, 1));
				continue;
			}

			if (reader.eatChar('\r') && buffer.cursorY < terminal.rows - 1) {
				this.timeline.addPrediction(buffer, new NewlinePrediction());
				continue;
			}

			// something else
			this.timeline.addBoundary(buffer, new HardBoundary());
			break;
		}
	}

	private onBeforeProcessData(event: IBeforeProcessDataEvent): void {
		if (!this.timeline) {
			return;
		}

		console.log('incoming data:', JSON.stringify(event.data));
		event.data = this.timeline.beforeServerInput(event.data);
		console.log('emitted data:', JSON.stringify(event.data));

		// If there's something that looks like a password prompt, omit giving
		// input. This is approximate since there's no TTY "password here" code,
		// but should be enough to cover common cases like sudo
		if (PASSWORD_INPUT_RE.test(event.data)) {
			const terminal = this.timeline.terminal;
			this.timeline.addBoundary(terminal.buffer.active, new HardBoundary());
		}
	}
}<|MERGE_RESOLUTION|>--- conflicted
+++ resolved
@@ -3,19 +3,15 @@
  *  Licensed under the MIT License. See License.txt in the project root for license information.
  *--------------------------------------------------------------------------------------------*/
 
+import { equals as arrayEqual } from 'vs/base/common/arrays';
 import { Color } from 'vs/base/common/color';
 import { debounce } from 'vs/base/common/decorators';
 import { Emitter } from 'vs/base/common/event';
 import { Disposable } from 'vs/base/common/lifecycle';
-import { equals as arrayEqual } from 'vs/base/common/arrays';
 import { ITelemetryService } from 'vs/platform/telemetry/common/telemetry';
 import { TerminalConfigHelper } from 'vs/workbench/contrib/terminal/browser/terminalConfigHelper';
-<<<<<<< HEAD
 import { XTermAttributes, XTermCore } from 'vs/workbench/contrib/terminal/browser/xterm-private';
-import { IBeforeProcessDataEvent, ITerminalProcessManager } from 'vs/workbench/contrib/terminal/common/terminal';
-=======
 import { IBeforeProcessDataEvent, ITerminalConfiguration, ITerminalProcessManager } from 'vs/workbench/contrib/terminal/common/terminal';
->>>>>>> 68b73059
 import type { IBuffer, IBufferCell, ITerminalAddon, Terminal } from 'xterm';
 
 const ESC = '\x1b';
@@ -922,32 +918,22 @@
 		cell.isBgDefault() && `${CSI}49m`,
 	].filter(seq => !!seq).join('');
 
-<<<<<<< HEAD
-const parseTypeheadArgs = (style: string | number) => {
-	if (typeof style === 'number') {
-		return [style];
-	}
-
-	const { r, g, b } = Color.fromHex(style).rgba;
-	return [32, r, g, b];
-=======
-const parseTypeheadStyle = (style: ITerminalConfiguration['typeaheadStyle']) => {
+const parseTypeheadArgs = (style: ITerminalConfiguration['typeaheadStyle']) => {
 	switch (style) {
 		case 'bold':
-			return `${CSI}1m`;
+			return [1];
 		case 'dim':
-			return `${CSI}2m`;
+			return [2];
 		case 'italic':
-			return `${CSI}3m`;
+			return [3];
 		case 'underlined':
-			return `${CSI}4m`;
+			return [4];
 		case 'inverted':
-			return `${CSI}7m`;
+			return [7];
 		default:
 			const { r, g, b } = Color.fromHex(style).rgba;
-			return `${CSI}38;2;${r};${g};${b}m`;
-	}
->>>>>>> 68b73059
+			return [38, 2, r, g, b];
+	}
 };
 
 export class TypeAheadAddon extends Disposable implements ITerminalAddon {

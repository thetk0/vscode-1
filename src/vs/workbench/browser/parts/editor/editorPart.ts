/*---------------------------------------------------------------------------------------------
 *  Copyright (c) Microsoft Corporation. All rights reserved.
 *  Licensed under the MIT License. See License.txt in the project root for license information.
 *--------------------------------------------------------------------------------------------*/

'use strict';

import 'vs/workbench/browser/parts/editor/editor.contribution';
import { IThemeService } from 'vs/platform/theme/common/themeService';
import { Part } from 'vs/workbench/browser/part';
import { Dimension, isAncestor, toggleClass, addClass } from 'vs/base/browser/dom';
import { Event, Emitter, once, Relay, anyEvent } from 'vs/base/common/event';
import { contrastBorder, editorBackground } from 'vs/platform/theme/common/colorRegistry';
import { GroupDirection, IAddGroupOptions, GroupsArrangement, GroupOrientation, IMergeGroupOptions, MergeGroupMode, ICopyEditorOptions, GroupsOrder, GroupChangeKind, GroupLocation, IFindGroupScope, EditorGroupLayout, GroupLayoutArgument } from 'vs/workbench/services/group/common/editorGroupsService';
import { IInstantiationService } from 'vs/platform/instantiation/common/instantiation';
import { Direction, SerializableGrid, Sizing, ISerializedGrid, Orientation, ISerializedNode, GridBranchNode, isGridBranchNode, GridNode, createSerializedGrid } from 'vs/base/browser/ui/grid/grid';
import { GroupIdentifier, IWorkbenchEditorConfiguration } from 'vs/workbench/common/editor';
import { values } from 'vs/base/common/map';
import { EDITOR_GROUP_BORDER } from 'vs/workbench/common/theme';
import { distinct } from 'vs/base/common/arrays';
import { IEditorGroupsAccessor, IEditorGroupView, IEditorPartOptions, getEditorPartOptions, impactsEditorPartOptions, IEditorPartOptionsChangeEvent, EditorGroupsServiceImpl } from 'vs/workbench/browser/parts/editor/editor';
import { EditorGroupView } from 'vs/workbench/browser/parts/editor/editorGroupView';
import { IConfigurationService, IConfigurationChangeEvent } from 'vs/platform/configuration/common/configuration';
import { IDisposable, dispose, toDisposable } from 'vs/base/common/lifecycle';
import { assign } from 'vs/base/common/objects';
import { IStorageService, StorageScope } from 'vs/platform/storage/common/storage';
import { Scope } from 'vs/workbench/common/memento';
import { ISerializedEditorGroup, isSerializedEditorGroup } from 'vs/workbench/common/editor/editorGroup';
import { TValueCallback, TPromise } from 'vs/base/common/winjs.base';
import { always } from 'vs/base/common/async';
import { INotificationService, Severity } from 'vs/platform/notification/common/notification';
import { IWindowService } from 'vs/platform/windows/common/windows';
import { ILifecycleService, LifecyclePhase } from 'vs/platform/lifecycle/common/lifecycle';
import { EditorDropTarget } from 'vs/workbench/browser/parts/editor/editorDropTarget';
import { localize } from 'vs/nls';
import { Color } from 'vs/base/common/color';
import { CenteredViewLayout } from 'vs/base/browser/ui/centered/centeredViewLayout';

interface IEditorPartUIState {
	serializedGrid: ISerializedGrid;
	activeGroup: GroupIdentifier;
	mostRecentActiveGroups: GroupIdentifier[];
}

export class EditorPart extends Part implements EditorGroupsServiceImpl, IEditorGroupsAccessor {

	_serviceBrand: any;

	private static readonly EDITOR_PART_UI_STATE_STORAGE_KEY = 'editorpart.state';

	//#region Events

	private _onDidLayout: Emitter<Dimension> = this._register(new Emitter<Dimension>());
	get onDidLayout(): Event<Dimension> { return this._onDidLayout.event; }

	private _onDidActiveGroupChange: Emitter<IEditorGroupView> = this._register(new Emitter<IEditorGroupView>());
	get onDidActiveGroupChange(): Event<IEditorGroupView> { return this._onDidActiveGroupChange.event; }

	private _onDidAddGroup: Emitter<IEditorGroupView> = this._register(new Emitter<IEditorGroupView>());
	get onDidAddGroup(): Event<IEditorGroupView> { return this._onDidAddGroup.event; }

	private _onDidRemoveGroup: Emitter<IEditorGroupView> = this._register(new Emitter<IEditorGroupView>());
	get onDidRemoveGroup(): Event<IEditorGroupView> { return this._onDidRemoveGroup.event; }

	private _onDidMoveGroup: Emitter<IEditorGroupView> = this._register(new Emitter<IEditorGroupView>());
	get onDidMoveGroup(): Event<IEditorGroupView> { return this._onDidMoveGroup.event; }

	private onDidSetGridWidget = this._register(new Emitter<{ width: number; height: number; }>());
	private _onDidSizeConstraintsChange = this._register(new Relay<{ width: number; height: number; }>());
	get onDidSizeConstraintsChange(): Event<{ width: number; height: number; }> { return anyEvent(this.onDidSetGridWidget.event, this._onDidSizeConstraintsChange.event); }

	private _onDidPreferredSizeChange: Emitter<void> = this._register(new Emitter<void>());
	get onDidPreferredSizeChange(): Event<void> { return this._onDidPreferredSizeChange.event; }

	//#endregion

	private dimension: Dimension;
	private _preferredSize: Dimension;

	private memento: object;
	private _partOptions: IEditorPartOptions;

	private _activeGroup: IEditorGroupView;
	private groupViews: Map<GroupIdentifier, IEditorGroupView> = new Map<GroupIdentifier, IEditorGroupView>();
	private mostRecentActiveGroups: GroupIdentifier[] = [];

	private container: HTMLElement;
	private gridWidget: SerializableGrid<IEditorGroupView>;

	private _whenRestored: TPromise<void>;
	private whenRestoredComplete: TValueCallback<void>;

	private previousUIState: IEditorPartUIState;
	private parentElement: HTMLElement;
	private centeredViewLayout: CenteredViewLayout;

	constructor(
		id: string,
		private restorePreviousState: boolean,
		@IInstantiationService private instantiationService: IInstantiationService,
		@IThemeService themeService: IThemeService,
		@IConfigurationService private configurationService: IConfigurationService,
		@IStorageService private storageService: IStorageService,
		@INotificationService private notificationService: INotificationService,
		@IWindowService private windowService: IWindowService,
		@ILifecycleService private lifecycleService: ILifecycleService
	) {
		super(id, { hasTitle: false }, themeService);

		this._partOptions = getEditorPartOptions(this.configurationService.getValue<IWorkbenchEditorConfiguration>());
		this.memento = this.getMemento(this.storageService, Scope.WORKSPACE);

		this._whenRestored = new TPromise(resolve => {
			this.whenRestoredComplete = resolve;
		});

		this.registerListeners();
	}

	//#region IEditorGroupsAccessor

	private enforcedPartOptions: IEditorPartOptions[] = [];

	private _onDidEditorPartOptionsChange: Emitter<IEditorPartOptionsChangeEvent> = this._register(new Emitter<IEditorPartOptionsChangeEvent>());
	get onDidEditorPartOptionsChange(): Event<IEditorPartOptionsChangeEvent> { return this._onDidEditorPartOptionsChange.event; }

	private registerListeners(): void {
		this._register(this.configurationService.onDidChangeConfiguration(e => this.onConfigurationUpdated(e)));
	}

	private onConfigurationUpdated(event: IConfigurationChangeEvent): void {
		if (impactsEditorPartOptions(event)) {
			this.handleChangedPartOptions();
		}
	}

	private handleChangedPartOptions(): void {
		const oldPartOptions = this._partOptions;
		const newPartOptions = getEditorPartOptions(this.configurationService.getValue<IWorkbenchEditorConfiguration>());

		this.enforcedPartOptions.forEach(enforcedPartOptions => {
			assign(newPartOptions, enforcedPartOptions); // check for overrides
		});

		this._partOptions = newPartOptions;

		this._onDidEditorPartOptionsChange.fire({ oldPartOptions, newPartOptions });
	}

	get partOptions(): IEditorPartOptions {
		return this._partOptions;
	}

	enforcePartOptions(options: IEditorPartOptions): IDisposable {
		this.enforcedPartOptions.push(options);
		this.handleChangedPartOptions();

		return toDisposable(() => {
			this.enforcedPartOptions.splice(this.enforcedPartOptions.indexOf(options), 1);
			this.handleChangedPartOptions();
		});
	}

	//#endregion

	//#region IEditorGroupsService

	get activeGroup(): IEditorGroupView {
		return this._activeGroup;
	}

	get groups(): IEditorGroupView[] {
		return values(this.groupViews);
	}

	get count(): number {
		return this.groupViews.size;
	}

	get orientation(): GroupOrientation {
		if (!this.gridWidget) {
			return void 0; // we have not been created yet
		}

		return this.gridWidget.orientation === Orientation.VERTICAL ? GroupOrientation.VERTICAL : GroupOrientation.HORIZONTAL;
	}

	get whenRestored(): TPromise<void> {
		return this._whenRestored;
	}

	getGroups(order = GroupsOrder.CREATION_TIME): IEditorGroupView[] {
		switch (order) {
			case GroupsOrder.CREATION_TIME:
				return this.groups;

			case GroupsOrder.MOST_RECENTLY_ACTIVE:
				const mostRecentActive = this.mostRecentActiveGroups.map(groupId => this.getGroup(groupId));

				// there can be groups that got never active, even though they exist. in this case
				// make sure to ust append them at the end so that all groups are returned properly
				return distinct([...mostRecentActive, ...this.groups]);

			case GroupsOrder.GRID_APPEARANCE:
				const views: IEditorGroupView[] = [];
				if (this.gridWidget) {
					this.fillGridNodes(views, this.gridWidget.getViews());
				}

				return views;
		}
	}

	private fillGridNodes(target: IEditorGroupView[], node: GridBranchNode<IEditorGroupView> | GridNode<IEditorGroupView>): void {
		if (isGridBranchNode(node)) {
			node.children.forEach(child => this.fillGridNodes(target, child));
		} else {
			target.push(node.view);
		}
	}

	getGroup(identifier: GroupIdentifier): IEditorGroupView {
		return this.groupViews.get(identifier);
	}

	findGroup(scope: IFindGroupScope, source: IEditorGroupView | GroupIdentifier = this.activeGroup, wrap?: boolean): IEditorGroupView {

		// by direction
		if (typeof scope.direction === 'number') {
			return this.doFindGroupByDirection(scope.direction, source, wrap);
		}

		// by location
		return this.doFindGroupByLocation(scope.location, source, wrap);
	}

	private doFindGroupByDirection(direction: GroupDirection, source: IEditorGroupView | GroupIdentifier, wrap?: boolean): IEditorGroupView {
		const sourceGroupView = this.assertGroupView(source);

		// Find neighbours and sort by our MRU list
		const neighbours = this.gridWidget.getNeighborViews(sourceGroupView, this.toGridViewDirection(direction), wrap);
		neighbours.sort(((n1, n2) => this.mostRecentActiveGroups.indexOf(n1.id) - this.mostRecentActiveGroups.indexOf(n2.id)));

		return neighbours[0];
	}

	private doFindGroupByLocation(location: GroupLocation, source: IEditorGroupView | GroupIdentifier, wrap?: boolean): IEditorGroupView {
		const sourceGroupView = this.assertGroupView(source);
		const groups = this.getGroups(GroupsOrder.GRID_APPEARANCE);
		const index = groups.indexOf(sourceGroupView);

		switch (location) {
			case GroupLocation.FIRST:
				return groups[0];
			case GroupLocation.LAST:
				return groups[groups.length - 1];
			case GroupLocation.NEXT:
				let nextGroup = groups[index + 1];
				if (!nextGroup && wrap) {
					nextGroup = this.doFindGroupByLocation(GroupLocation.FIRST, source);
				}

				return nextGroup;
			case GroupLocation.PREVIOUS:
				let previousGroup = groups[index - 1];
				if (!previousGroup && wrap) {
					previousGroup = this.doFindGroupByLocation(GroupLocation.LAST, source);
				}

				return previousGroup;
		}
	}

	activateGroup(group: IEditorGroupView | GroupIdentifier): IEditorGroupView {
		const groupView = this.assertGroupView(group);
		this.doSetGroupActive(groupView);

		return groupView;
	}

	getSize(group: IEditorGroupView | GroupIdentifier): number {
		const groupView = this.assertGroupView(group);

		return this.gridWidget.getViewSize(groupView);
	}

	setSize(group: IEditorGroupView | GroupIdentifier, size: number): void {
		const groupView = this.assertGroupView(group);

		this.gridWidget.resizeView(groupView, size);
	}

	arrangeGroups(arrangement: GroupsArrangement): void {
		if (this.count < 2) {
			return; // require at least 2 groups to show
		}

		if (!this.gridWidget) {
			return; // we have not been created yet
		}

		// Even all group sizes
		if (arrangement === GroupsArrangement.EVEN) {
			this.gridWidget.distributeViewSizes();
		}

		// Maximize the current active group
		else {
			this.gridWidget.maximizeViewSize(this.activeGroup);
		}
	}

	setGroupOrientation(orientation: GroupOrientation): void {
		if (!this.gridWidget) {
			return; // we have not been created yet
		}

		const newOrientation = (orientation === GroupOrientation.HORIZONTAL) ? Orientation.HORIZONTAL : Orientation.VERTICAL;
		if (this.gridWidget.orientation !== newOrientation) {
			this.gridWidget.orientation = newOrientation;

			// Mark preferred size as changed
			this.resetPreferredSize();
		}
	}

	applyLayout(layout: EditorGroupLayout): void {
		const gridHasFocus = isAncestor(document.activeElement, this.container);

		// Determine how many groups we need overall
		let layoutGroupsCount = 0;
		function countGroups(groups: GroupLayoutArgument[]): void {
			groups.forEach(group => {
				if (Array.isArray(group.groups)) {
					countGroups(group.groups);
				} else {
					layoutGroupsCount++;
				}
			});
		}
		countGroups(layout.groups);

		// If we currently have too many groups, merge them into the last one
		let currentGroupViews = this.getGroups(GroupsOrder.GRID_APPEARANCE);
		if (layoutGroupsCount < currentGroupViews.length) {
			const lastGroupInLayout = currentGroupViews[layoutGroupsCount - 1];
			currentGroupViews.forEach((group, index) => {
				if (index >= layoutGroupsCount) {
					this.mergeGroup(group, lastGroupInLayout);
				}
			});

			currentGroupViews = this.getGroups(GroupsOrder.GRID_APPEARANCE);
		}

		const activeGroup = this.activeGroup;

		// Prepare grid descriptor to create new grid from
		const gridDescriptor = createSerializedGrid({
			orientation: this.toGridViewOrientation(layout.orientation, this.gridWidget.orientation),
			groups: layout.groups
		});

		// Recreate gridwidget with descriptor
		this.doCreateGridControlWithState(gridDescriptor, activeGroup.id, currentGroupViews);

		// Layout
		this.doLayout(this.dimension);

		// Update container
		this.updateContainer();

		// Mark preferred size as changed
		this.resetPreferredSize();

		// Events for groupd that got added
		this.getGroups(GroupsOrder.GRID_APPEARANCE).forEach(groupView => {
			if (currentGroupViews.indexOf(groupView) === -1) {
				this._onDidAddGroup.fire(groupView);
			}
		});

		// Restore focus as needed
		if (gridHasFocus) {
			this._activeGroup.focus();
		}
	}

	addGroup(location: IEditorGroupView | GroupIdentifier, direction: GroupDirection, options?: IAddGroupOptions): IEditorGroupView {
		const locationView = this.assertGroupView(location);

		const group = this.doAddGroup(locationView, direction);

		if (options && options.activate) {
			this.doSetGroupActive(group);
		}

		return group;
	}

	private doAddGroup(locationView: IEditorGroupView, direction: GroupDirection, groupToCopy?: IEditorGroupView): IEditorGroupView {
		const newGroupView = this.doCreateGroupView(groupToCopy);

		// Add to grid widget
		this.gridWidget.addView(
			newGroupView,
			Sizing.Distribute,
			locationView,
			this.toGridViewDirection(direction),
		);

		// Update container
		this.updateContainer();

		// Mark preferred size as changed
		this.resetPreferredSize();

		// Event
		this._onDidAddGroup.fire(newGroupView);

		return newGroupView;
	}

	private doCreateGroupView(from?: IEditorGroupView | ISerializedEditorGroup): IEditorGroupView {

		// Label: just use the number of existing groups as label
		const label = this.getGroupLabel(this.count + 1);

		// Create group view
		let groupView: IEditorGroupView;
		if (from instanceof EditorGroupView) {
			groupView = EditorGroupView.createCopy(from, this, label, this.instantiationService);
		} else if (isSerializedEditorGroup(from)) {
			groupView = EditorGroupView.createFromSerialized(from, this, label, this.instantiationService);
		} else {
			groupView = EditorGroupView.createNew(this, label, this.instantiationService);
		}

		// Keep in map
		this.groupViews.set(groupView.id, groupView);

		// Track focus
		let groupDisposables: IDisposable[] = [];
		groupDisposables.push(groupView.onDidFocus(() => {
			this.doSetGroupActive(groupView);
		}));

		// Track editor change
		groupDisposables.push(groupView.onDidGroupChange(e => {
			if (e.kind === GroupChangeKind.EDITOR_ACTIVE) {
				this.updateContainer();
			}
		}));

		// Track dispose
		once(groupView.onWillDispose)(() => {
			groupDisposables = dispose(groupDisposables);
			this.groupViews.delete(groupView.id);
			this.doUpdateMostRecentActive(groupView);
		});

		return groupView;
	}

	private doSetGroupActive(group: IEditorGroupView): void {
		if (this._activeGroup === group) {
			return; // return if this is already the active group
		}

		const previousActiveGroup = this._activeGroup;
		this._activeGroup = group;

		// Update list of most recently active groups
		this.doUpdateMostRecentActive(group, true);

		// Mark previous one as inactive
		if (previousActiveGroup) {
			previousActiveGroup.setActive(false);
		}

		// Mark group as new active
		group.setActive(true);

		// Event
		this._onDidActiveGroupChange.fire(group);
	}

	private doUpdateMostRecentActive(group: IEditorGroupView, makeMostRecentlyActive?: boolean): void {
		const index = this.mostRecentActiveGroups.indexOf(group.id);

		// Remove from MRU list
		if (index !== -1) {
			this.mostRecentActiveGroups.splice(index, 1);
		}

		// Add to front as needed
		if (makeMostRecentlyActive) {
			this.mostRecentActiveGroups.unshift(group.id);
		}
	}

	private toGridViewDirection(direction: GroupDirection): Direction {
		switch (direction) {
			case GroupDirection.UP: return Direction.Up;
			case GroupDirection.DOWN: return Direction.Down;
			case GroupDirection.LEFT: return Direction.Left;
			case GroupDirection.RIGHT: return Direction.Right;
		}
	}

	private toGridViewOrientation(orientation: GroupOrientation, fallback?: Orientation): Orientation {
		if (typeof orientation === 'number') {
			return orientation === GroupOrientation.HORIZONTAL ? Orientation.HORIZONTAL : Orientation.VERTICAL;
		}

		return fallback;
	}

	removeGroup(group: IEditorGroupView | GroupIdentifier): void {
		const groupView = this.assertGroupView(group);
		if (this.groupViews.size === 1) {
			return; // Cannot remove the last root group
		}

		// Remove empty group
		if (groupView.isEmpty()) {
			return this.doRemoveEmptyGroup(groupView);
		}

		// Remove group with editors
		this.doRemoveGroupWithEditors(groupView);
	}

	private doRemoveGroupWithEditors(groupView: IEditorGroupView): void {
		const mostRecentlyActiveGroups = this.getGroups(GroupsOrder.MOST_RECENTLY_ACTIVE);

		let lastActiveGroup: IEditorGroupView;
		if (this._activeGroup === groupView) {
			lastActiveGroup = mostRecentlyActiveGroups[1];
		} else {
			lastActiveGroup = mostRecentlyActiveGroups[0];
		}

		// Removing a group with editors should merge these editors into the
		// last active group and then remove this group.
		this.mergeGroup(groupView, lastActiveGroup);
	}

	private doRemoveEmptyGroup(groupView: IEditorGroupView): void {
		const gridHasFocus = isAncestor(document.activeElement, this.container);

		// Activate next group if the removed one was active
		if (this._activeGroup === groupView) {
			const mostRecentlyActiveGroups = this.getGroups(GroupsOrder.MOST_RECENTLY_ACTIVE);
			const nextActiveGroup = mostRecentlyActiveGroups[1]; // [0] will be the current group we are about to dispose
			this.activateGroup(nextActiveGroup);
		}

		// Remove from grid widget & dispose
		this.gridWidget.removeView(groupView, Sizing.Distribute);
		groupView.dispose();

		// Restore focus if we had it previously (we run this after gridWidget.removeView() is called
		// because removing a view can mean to reparent it and thus focus would be removed otherwise)
		if (gridHasFocus) {
			this._activeGroup.focus();
		}

		// Update labels: since our labels are created using the index of the
		// group, removing a group might produce gaps. So we iterate over all
		// groups and reassign the label based on the index.
		this.getGroups(GroupsOrder.CREATION_TIME).forEach((group, index) => {
			group.setLabel(this.getGroupLabel(index + 1));
		});

		// Update container
		this.updateContainer();

		// Mark preferred size as changed
		this.resetPreferredSize();

		// Event
		this._onDidRemoveGroup.fire(groupView);
	}

	private getGroupLabel(index: number): string {
		return localize('groupLabel', "Group {0}", index);
	}

	moveGroup(group: IEditorGroupView | GroupIdentifier, location: IEditorGroupView | GroupIdentifier, direction: GroupDirection): IEditorGroupView {
		const sourceView = this.assertGroupView(group);
		const targetView = this.assertGroupView(location);

		if (sourceView.id === targetView.id) {
			throw new Error('Cannot move group into its own');
		}

		const groupHasFocus = isAncestor(document.activeElement, sourceView.element);

		// Move is a simple remove and add of the same view
		this.gridWidget.removeView(sourceView, Sizing.Distribute);
		this.gridWidget.addView(sourceView, Sizing.Distribute, targetView, this.toGridViewDirection(direction));

		// Restore focus if we had it previously (we run this after gridWidget.removeView() is called
		// because removing a view can mean to reparent it and thus focus would be removed otherwise)
		if (groupHasFocus) {
			sourceView.focus();
		}

		// Event
		this._onDidMoveGroup.fire(sourceView);

		return sourceView;
	}

	copyGroup(group: IEditorGroupView | GroupIdentifier, location: IEditorGroupView | GroupIdentifier, direction: GroupDirection): IEditorGroupView {
		const groupView = this.assertGroupView(group);
		const locationView = this.assertGroupView(location);

		const groupHasFocus = isAncestor(document.activeElement, groupView.element);

		// Copy the group view
		const copiedGroupView = this.doAddGroup(locationView, direction, groupView);

		// Restore focus if we had it
		if (groupHasFocus) {
			copiedGroupView.focus();
		}

		return copiedGroupView;
	}

	mergeGroup(group: IEditorGroupView | GroupIdentifier, target: IEditorGroupView | GroupIdentifier, options?: IMergeGroupOptions): IEditorGroupView {
		const sourceView = this.assertGroupView(group);
		const targetView = this.assertGroupView(target);

		// Move/Copy editors over into target
		let index = (options && typeof options.index === 'number') ? options.index : targetView.count;
		sourceView.editors.forEach(editor => {
			const inactive = !sourceView.isActive(editor);
			const copyOptions: ICopyEditorOptions = { index, inactive, preserveFocus: inactive };

			if (options && options.mode === MergeGroupMode.COPY_EDITORS) {
				sourceView.copyEditor(editor, targetView, copyOptions);
			} else {
				sourceView.moveEditor(editor, targetView, copyOptions);
			}

			index++;
		});

		// Remove source if the view is now empty and not already removed
		if (sourceView.isEmpty() && !sourceView.disposed /* could have been disposed already via workbench.editor.closeEmptyGroups setting */) {
			this.removeGroup(sourceView);
		}

		return targetView;
	}

	private assertGroupView(group: IEditorGroupView | GroupIdentifier): IEditorGroupView {
		if (typeof group === 'number') {
			group = this.getGroup(group);
		}

		if (!group) {
			throw new Error('Invalid editor group provided!');
		}

		return group;
	}

	//#endregion

	//#region Part

	get minimumWidth(): number { return this.gridWidget ? this.gridWidget.minimumWidth : 0; }
	get maximumWidth(): number { return this.gridWidget ? this.gridWidget.maximumWidth : Number.POSITIVE_INFINITY; }
	get minimumHeight(): number { return this.gridWidget ? this.gridWidget.minimumHeight : 0; }
	get maximumHeight(): number { return this.gridWidget ? this.gridWidget.maximumHeight : Number.POSITIVE_INFINITY; }

	get preferredSize(): Dimension {
		if (!this._preferredSize) {
			this._preferredSize = new Dimension(this.gridWidget.minimumWidth, this.gridWidget.minimumHeight);
		}

		return this._preferredSize;
	}

	private resetPreferredSize(): void {

		// Reset (will be computed upon next access)
		this._preferredSize = void 0;

		// Event
		this._onDidPreferredSizeChange.fire();
	}

	private get gridSeparatorBorder(): Color {
		return this.theme.getColor(EDITOR_GROUP_BORDER) || this.theme.getColor(contrastBorder) || Color.transparent;
	}

	protected updateStyles(): void {
		this.container.style.backgroundColor = this.getColor(editorBackground);

		this.gridWidget.style({ separatorBorder: this.gridSeparatorBorder });
	}

	createContentArea(parent: HTMLElement): HTMLElement {

<<<<<<< HEAD
		// Grid control
		this.parentElement = parent;
		this.doCreateGridControl();

		// Container
		addClass(this.gridWidget.element, 'content');
		this.parentElement.appendChild(this.gridWidget.element);
=======
		// Container
		this.container = document.createElement('div');
		addClass(this.container, 'content');
		parent.appendChild(this.container);
>>>>>>> b5ac96b5

		// Grid control
		this.doCreateGridControl();

		// Drop support
		this._register(this.instantiationService.createInstance(EditorDropTarget, this, this.container));

		return this.container;
	}

	centerLayout(active: boolean): void {
		if (!active && this.centeredViewLayout) {
			this.parentElement.removeChild(this.centeredViewLayout.element);
			this.parentElement.appendChild(this.gridWidget.element);
			this.centeredViewLayout.dispose();
			this.centeredViewLayout = undefined;
		}

		toggleClass(this.gridWidget.element, 'content', !active);
		if (active) {
			this.centeredViewLayout = new CenteredViewLayout(this.parentElement, {
				element: this.gridWidget.element,
				layout: size => this.gridWidget.layout(size, this.dimension ? this.dimension.height : this.gridWidget.maximumHeight),
				minimumSize: this.gridWidget.minimumWidth,
				maximumSize: this.gridWidget.maximumWidth,
				onDidChange: Event.None
			});
			addClass(this.centeredViewLayout.element, 'content');
		}
	}

	isLayoutCentered(): boolean {
		return !!this.centeredViewLayout;
	}

	private doCreateGridControl(): void {

		// Grid Widget (with previous UI state)
		if (this.restorePreviousState) {
			this.doCreateGridControlWithPreviousState();
		}

		// Grid Widget (no previous UI state or failed to restore)
		if (!this.gridWidget) {
			const initialGroup = this.doCreateGroupView();
			this.doSetGridWidget(new SerializableGrid(initialGroup));

			// Ensure a group is active
			this.doSetGroupActive(initialGroup);
		}

		// Signal restored
		always(TPromise.join(this.groups.map(group => group.whenRestored)), () => this.whenRestoredComplete(void 0));

		// Update container
		this.updateContainer();
	}

	private doCreateGridControlWithPreviousState(): void {
		const uiState = this.doGetPreviousState();
		if (uiState && uiState.serializedGrid) {
			try {
				this.previousUIState = uiState;

				// MRU
				this.mostRecentActiveGroups = uiState.mostRecentActiveGroups;

				// Grid Widget
				this.doCreateGridControlWithState(uiState.serializedGrid, uiState.activeGroup);

				// Ensure last active group has focus
				this._activeGroup.focus();
			} catch (error) {
				if (this.gridWidget) {
					this.doSetGridWidget();
				}

				this.groupViews.forEach(group => group.dispose());
				this.groupViews.clear();
				this._activeGroup = void 0;
				this.mostRecentActiveGroups = [];

				this.gridError(error); // TODO@ben remove this safe guard once the grid is stable
			}
		}
	}

	private doCreateGridControlWithState(serializedGrid: ISerializedGrid, activeGroupId: GroupIdentifier, editorGroupViewsToReuse?: IEditorGroupView[]): void {
		// Determine group views to reuse if any
		let reuseGroupViews: IEditorGroupView[];
		if (editorGroupViewsToReuse) {
			reuseGroupViews = editorGroupViewsToReuse.slice(0); // do not modify original array
		} else {
			reuseGroupViews = [];
		}

		// Create new
		const gridWidget = SerializableGrid.deserialize(serializedGrid, {
			fromJSON: (serializedEditorGroup: ISerializedEditorGroup) => {
				let groupView: IEditorGroupView;
				if (reuseGroupViews.length > 0) {
					groupView = reuseGroupViews.shift();
				} else {
					groupView = this.doCreateGroupView(serializedEditorGroup);
				}

				if (groupView.id === activeGroupId) {
					this.doSetGroupActive(groupView);
				}

				return groupView;
			}
		}, { styles: { separatorBorder: this.gridSeparatorBorder } });

		// Set it
		this.doSetGridWidget(gridWidget);
	}

	private doSetGridWidget(gridWidget?: SerializableGrid<IEditorGroupView>): void {
		if (this.gridWidget) {
			this.gridWidget.dispose();
		}

		this.gridWidget = gridWidget;

		if (gridWidget) {
			this.container.appendChild(gridWidget.element);
			this._onDidSizeConstraintsChange.input = gridWidget.onDidChange;
		}

		this.onDidSetGridWidget.fire();
	}

	private doGetPreviousState(): IEditorPartUIState {
		const legacyState = this.doGetPreviousLegacyState();
		if (legacyState) {
			return legacyState; // TODO@ben remove after a while
		}

		return this.memento[EditorPart.EDITOR_PART_UI_STATE_STORAGE_KEY] as IEditorPartUIState;
	}

	private doGetPreviousLegacyState(): IEditorPartUIState {
		const LEGACY_EDITOR_PART_UI_STATE_STORAGE_KEY = 'editorpart.uiState';
		const LEGACY_STACKS_MODEL_STORAGE_KEY = 'editorStacks.model';

		interface ILegacyEditorPartUIState {
			ratio: number[];
			groupOrientation: 'vertical' | 'horizontal';
		}

		interface ISerializedLegacyEditorStacksModel {
			groups: ISerializedEditorGroup[];
			active: number;
		}

		let legacyUIState: ISerializedLegacyEditorStacksModel;
		const legacyUIStateRaw = this.storageService.get(LEGACY_STACKS_MODEL_STORAGE_KEY, StorageScope.WORKSPACE);
		if (legacyUIStateRaw) {
			try {
				legacyUIState = JSON.parse(legacyUIStateRaw);
			} catch (error) { /* ignore */ }
		}

		if (legacyUIState) {
			this.storageService.remove(LEGACY_STACKS_MODEL_STORAGE_KEY, StorageScope.WORKSPACE);
		}

		const legacyPartState = this.memento[LEGACY_EDITOR_PART_UI_STATE_STORAGE_KEY] as ILegacyEditorPartUIState;
		if (legacyPartState) {
			delete this.memento[LEGACY_EDITOR_PART_UI_STATE_STORAGE_KEY];
		}

		if (legacyUIState && Array.isArray(legacyUIState.groups) && legacyUIState.groups.length > 0) {
			const splitHorizontally = legacyPartState && legacyPartState.groupOrientation === 'horizontal';

			const legacyState: IEditorPartUIState = Object.create(null);

			const positionOneGroup = legacyUIState.groups[0];
			const positionTwoGroup = legacyUIState.groups[1];
			const positionThreeGroup = legacyUIState.groups[2];

			legacyState.activeGroup = legacyUIState.active;
			legacyState.mostRecentActiveGroups = [legacyUIState.active];

			if (positionTwoGroup || positionThreeGroup) {
				if (!positionThreeGroup) {
					legacyState.mostRecentActiveGroups.push(legacyState.activeGroup === 0 ? 1 : 0);
				} else {
					if (legacyState.activeGroup === 0) {
						legacyState.mostRecentActiveGroups.push(1, 2);
					} else if (legacyState.activeGroup === 1) {
						legacyState.mostRecentActiveGroups.push(0, 2);
					} else {
						legacyState.mostRecentActiveGroups.push(0, 1);
					}
				}
			}

			const toNode = function (group: ISerializedEditorGroup, size: number): ISerializedNode {
				return {
					data: group,
					size,
					type: 'leaf'
				};
			};

			const baseSize = 1200; // just some number because layout() was not called yet, but we only need the proportions

			// No split editor
			if (!positionTwoGroup) {
				legacyState.serializedGrid = {
					width: baseSize,
					height: baseSize,
					orientation: splitHorizontally ? Orientation.VERTICAL : Orientation.HORIZONTAL,
					root: toNode(positionOneGroup, baseSize)
				};
			}

			// Split editor (2 or 3 columns)
			else {
				const children: ISerializedNode[] = [];

				const size = positionThreeGroup ? baseSize / 3 : baseSize / 2;

				children.push(toNode(positionOneGroup, size));
				children.push(toNode(positionTwoGroup, size));

				if (positionThreeGroup) {
					children.push(toNode(positionThreeGroup, size));
				}

				legacyState.serializedGrid = {
					width: baseSize,
					height: baseSize,
					orientation: splitHorizontally ? Orientation.VERTICAL : Orientation.HORIZONTAL,
					root: {
						data: children,
						size: baseSize,
						type: 'branch'
					}
				};
			}

			return legacyState;
		}

		return void 0;
	}

	private updateContainer(): void {
		toggleClass(this.container, 'empty', this.isEmpty());
	}

	private isEmpty(): boolean {
		return this.groupViews.size === 1 && this._activeGroup.isEmpty();
	}

	// TODO@ben this should be removed once the gridwidget is stable
	private gridError(error: Error): void {
		console.error(error);

		if (this.previousUIState) {
			console.error('Serialized Grid State: ', this.previousUIState);
		}

		this.lifecycleService.when(LifecyclePhase.Running).then(() => {
			this.notificationService.prompt(Severity.Error, `Grid Issue: ${error}. Please report this error stack with reproducible steps.`, [{ label: 'Open DevTools', run: () => this.windowService.openDevTools() }]);
		});
	}

	layout(dimension: Dimension): Dimension[] {
		const sizes = super.layout(dimension);

		this.doLayout(sizes[1]);

		return sizes;
	}

	private doLayout(dimension: Dimension): void {
		this.dimension = dimension;

		// Layout Grid
		try {
			if (this.centeredViewLayout) {
				this.centeredViewLayout.layout(this.dimension.width);
			} else {
				this.gridWidget.layout(this.dimension.width, this.dimension.height);
			}
		} catch (error) {
			this.gridError(error);
		}

		// Event
		this._onDidLayout.fire(dimension);
	}

	shutdown(): void {

		// Persist grid UI state
		if (this.gridWidget) {
			const uiState: IEditorPartUIState = {
				serializedGrid: this.gridWidget.serialize(),
				activeGroup: this._activeGroup.id,
				mostRecentActiveGroups: this.mostRecentActiveGroups
			};

			if (this.isEmpty()) {
				delete this.memento[EditorPart.EDITOR_PART_UI_STATE_STORAGE_KEY];
			} else {
				this.memento[EditorPart.EDITOR_PART_UI_STATE_STORAGE_KEY] = uiState;
			}
		}

		// Forward to all groups
		this.groupViews.forEach(group => group.shutdown());

		super.shutdown();
	}

	dispose(): void {

		// Forward to all groups
		this.groupViews.forEach(group => group.dispose());
		this.groupViews.clear();

		// Grid widget
		if (this.gridWidget) {
			this.gridWidget.dispose();
		}
		if (this.centeredViewLayout) {
			this.centeredViewLayout = dispose(this.centeredViewLayout);
		}

		super.dispose();
	}

	//#endregion
}<|MERGE_RESOLUTION|>--- conflicted
+++ resolved
@@ -91,7 +91,6 @@
 	private whenRestoredComplete: TValueCallback<void>;
 
 	private previousUIState: IEditorPartUIState;
-	private parentElement: HTMLElement;
 	private centeredViewLayout: CenteredViewLayout;
 
 	constructor(
@@ -707,23 +706,14 @@
 
 	createContentArea(parent: HTMLElement): HTMLElement {
 
-<<<<<<< HEAD
-		// Grid control
-		this.parentElement = parent;
-		this.doCreateGridControl();
-
-		// Container
-		addClass(this.gridWidget.element, 'content');
-		this.parentElement.appendChild(this.gridWidget.element);
-=======
 		// Container
 		this.container = document.createElement('div');
 		addClass(this.container, 'content');
 		parent.appendChild(this.container);
->>>>>>> b5ac96b5
 
 		// Grid control
 		this.doCreateGridControl();
+		this.container.appendChild(this.gridWidget.element);
 
 		// Drop support
 		this._register(this.instantiationService.createInstance(EditorDropTarget, this, this.container));
@@ -733,15 +723,15 @@
 
 	centerLayout(active: boolean): void {
 		if (!active && this.centeredViewLayout) {
-			this.parentElement.removeChild(this.centeredViewLayout.element);
-			this.parentElement.appendChild(this.gridWidget.element);
+			this.container.removeChild(this.centeredViewLayout.element);
+			this.container.appendChild(this.gridWidget.element);
 			this.centeredViewLayout.dispose();
 			this.centeredViewLayout = undefined;
 		}
 
 		toggleClass(this.gridWidget.element, 'content', !active);
 		if (active) {
-			this.centeredViewLayout = new CenteredViewLayout(this.parentElement, {
+			this.centeredViewLayout = new CenteredViewLayout(this.container, {
 				element: this.gridWidget.element,
 				layout: size => this.gridWidget.layout(size, this.dimension ? this.dimension.height : this.gridWidget.maximumHeight),
 				minimumSize: this.gridWidget.minimumWidth,

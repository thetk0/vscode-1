{
	"": [
		"--------------------------------------------------------------------------------------------",
		"Copyright (c) Microsoft Corporation. All rights reserved.",
		"Licensed under the MIT License. See License.txt in the project root for license information.",
		"--------------------------------------------------------------------------------------------",
		"Do not edit this file. It is machine generated."
	],
	"openLaunchJson": "{0} Dosyasını Aç",
	"launchJsonNeedsConfigurtion": "'launch.json'u Yapılandır veya Düzelt",
	"noFolderDebugConfig": "Gelişmiş hata ayıklama yapılandırması yapmak için lütfen ilk olarak bir klasör açın.",
	"startDebug": "Hata Ayıklamaya Başla",
	"startWithoutDebugging": "Hata Ayıklama Olmadan Başlat",
	"selectAndStartDebugging": "Seç ve Hata Ayıklamaya Başla",
	"restartDebug": "Yeniden Başlat",
	"reconnectDebug": "Yeniden Bağlan",
	"stepOverDebug": "Adım At",
	"stepIntoDebug": "İçine Adımla",
	"stepOutDebug": "Dışına Adımla",
	"stopDebug": "Durdur",
	"disconnectDebug": "Bağlantıyı Kes",
	"continueDebug": "Devam Et",
	"pauseDebug": "Duraklat",
	"terminateThread": "İş Parçacığını Sonlandır",
	"restartFrame": "Çerçeveyi Yeniden Başlat",
	"removeBreakpoint": "Kesme Noktasını Kaldır",
	"removeAllBreakpoints": "Tüm Kesme Noktalarını Kaldır",
	"enableAllBreakpoints": "Tüm Kesme Noktalarını Etkinleştir",
	"disableAllBreakpoints": "Tüm Kesme Noktalarını Devre Dışı Bırak",
	"activateBreakpoints": "Kesme Noktalarını Etkinleştir",
	"deactivateBreakpoints": "Kesme Noktalarını Devre Dışı Bırak",
	"reapplyAllBreakpoints": "Tüm Kesme Noktalarını Yeniden Uygula",
	"addFunctionBreakpoint": "Fonksiyon Kesme Noktası Ekle",
	"setValue": "Değeri Ayarla",
	"addWatchExpression": "İfade Ekle",
	"editWatchExpression": "İfadeyi Düzenle",
	"addToWatchExpressions": "İzlemeye Ekle",
	"removeWatchExpression": "İfadeyi Kaldır",
	"removeAllWatchExpressions": "Tüm İfadeleri Kaldır",
	"clearRepl": "Konsolu Temizle",
	"debugConsoleAction": "Hata Ayıklama Konsolu",
	"unreadOutput": "Hata Ayıklama Konsolunda Yeni Çıktı",
	"debugFocusConsole": "Hata Ayıklama Konsoluna Odakla",
<<<<<<< HEAD
=======
	"focusSession": "Oturuma Odakla",
>>>>>>> 8647b7c1
	"stepBackDebug": "Geri Adım At",
	"reverseContinue": "Tersine Çevir"
}<|MERGE_RESOLUTION|>--- conflicted
+++ resolved
@@ -41,10 +41,7 @@
 	"debugConsoleAction": "Hata Ayıklama Konsolu",
 	"unreadOutput": "Hata Ayıklama Konsolunda Yeni Çıktı",
 	"debugFocusConsole": "Hata Ayıklama Konsoluna Odakla",
-<<<<<<< HEAD
-=======
 	"focusSession": "Oturuma Odakla",
->>>>>>> 8647b7c1
 	"stepBackDebug": "Geri Adım At",
 	"reverseContinue": "Tersine Çevir"
 }
steps:
- task: NodeTool@0
  inputs:
    versionSpec: "10.15.1"

- task: geeklearningio.gl-vsts-tasks-yarn.yarn-installer-task.YarnInstaller@2
  inputs:
    versionSpec: "1.10.1"

- task: UsePythonVersion@0
  inputs:
    versionSpec: '2.x'
    addToPath: true

- powershell: |
    . build/azure-pipelines/win32/exec.ps1
    $ErrorActionPreference = "Stop"
    "machine monacotools.visualstudio.com`npassword $(VSO_PAT)`nmachine github.com`nlogin vscode`npassword $(VSCODE_MIXIN_PASSWORD)" | Out-File "$env:USERPROFILE\_netrc" -Encoding ASCII
    $env:npm_config_arch="$(VSCODE_ARCH)"
    $env:CHILD_CONCURRENCY="1"

    exec { git config user.email "vscode@microsoft.com" }
    exec { git config user.name "VSCode" }
    exec { git remote add distro "https://github.com/$(VSCODE_MIXIN_REPO).git" }
    exec { git fetch distro }
    exec { git merge $(node -p "require('./package.json').distro") }

    exec { yarn }
    exec { yarn gulp mixin }
    exec { yarn gulp hygiene }
    exec { yarn monaco-compile-check }
    exec { node build/azure-pipelines/common/installDistro.js }
    exec { node build/lib/builtInExtensions.js }
  displayName: Prepare build

- powershell: |
    . build/azure-pipelines/win32/exec.ps1
    $ErrorActionPreference = "Stop"
    $env:VSCODE_MIXIN_PASSWORD="$(VSCODE_MIXIN_PASSWORD)"
<<<<<<< HEAD
    exec { yarn gulp "vscode-win32-$(VSCODE_ARCH)-min" }
    exec { yarn gulp "vscode-win32-$(VSCODE_ARCH)-inno-updater" }
  name: build
=======
    .\build\azure-pipelines\win32\build.ps1
  displayName: Build
>>>>>>> 9a711944

- powershell: |
    . build/azure-pipelines/win32/exec.ps1
    $ErrorActionPreference = "Stop"
    exec { yarn gulp "electron-$(VSCODE_ARCH)" }
    exec { .\scripts\test.bat --build --tfs "Unit Tests" }
    # yarn smoketest -- --build "$(agent.builddirectory)\VSCode-win32-$(VSCODE_ARCH)"
  displayName: Run unit tests

- powershell: |
    . build/azure-pipelines/win32/exec.ps1
    $ErrorActionPreference = "Stop"
    exec { yarn gulp "electron-$(VSCODE_ARCH)" }
    exec { .\scripts\test-integration.bat --build --tfs "Integration Tests" }
  displayName: Run integration tests

- task: SFP.build-tasks.custom-build-task-1.EsrpCodeSigning@1
  inputs:
    ConnectedServiceName: 'ESRP CodeSign'
    FolderPath: '$(agent.builddirectory)/VSCode-win32-$(VSCODE_ARCH)'
    Pattern: '*.dll,*.exe,*.node'
    signConfigType: inlineSignParams
    inlineOperation: |
      [
        {
          "keyCode": "CP-230012",
          "operationSetCode": "SigntoolSign",
          "parameters": [
            {
              "parameterName": "OpusName",
              "parameterValue": "VS Code"
            },
            {
              "parameterName": "OpusInfo",
              "parameterValue": "https://code.visualstudio.com/"
            },
            {
              "parameterName": "Append",
              "parameterValue": "/as"
            },
            {
              "parameterName": "FileDigest",
              "parameterValue": "/fd \"SHA256\""
            },
            {
              "parameterName": "PageHash",
              "parameterValue": "/NPH"
            },
            {
              "parameterName": "TimeStamp",
              "parameterValue": "/tr \"http://rfc3161.gtm.corp.microsoft.com/TSS/HttpTspServer\" /td sha256"
            }
          ],
          "toolName": "sign",
          "toolVersion": "1.0"
        },
        {
          "keyCode": "CP-230012",
          "operationSetCode": "SigntoolVerify",
          "parameters": [
            {
              "parameterName": "VerifyAll",
              "parameterValue": "/all"
            }
          ],
          "toolName": "sign",
          "toolVersion": "1.0"
        }
      ]
    SessionTimeout: 120

- task: NuGetCommand@2
  displayName: Install ESRPClient.exe
  inputs:
    restoreSolution: 'build\azure-pipelines\win32\ESRPClient\packages.config'
    feedsToUse: config
    nugetConfigPath: 'build\azure-pipelines\win32\ESRPClient\NuGet.config'
    externalFeedCredentials: 3fc0b7f7-da09-4ae7-a9c8-d69824b1819b
    restoreDirectory: packages

- task: ESRPImportCertTask@1
  displayName: Import ESRP Request Signing Certificate
  inputs:
    ESRP: 'ESRP CodeSign'

- powershell: |
    $ErrorActionPreference = "Stop"
    .\build\azure-pipelines\win32\import-esrp-auth-cert.ps1 -AuthCertificateBase64 $(ESRP_AUTH_CERTIFICATE) -AuthCertificateKey $(ESRP_AUTH_CERTIFICATE_KEY)
  displayName: Import ESRP Auth Certificate

- powershell: |
    . build/azure-pipelines/win32/exec.ps1
    $ErrorActionPreference = "Stop"
<<<<<<< HEAD
    exec { yarn gulp "vscode-win32-$(VSCODE_ARCH)-archive" "vscode-win32-$(VSCODE_ARCH)-system-setup" "vscode-win32-$(VSCODE_ARCH)-user-setup" --sign }

    $Repo = "$(pwd)"
    $Root = "$Repo\.."
    $SystemExe = "$Repo\.build\win32-$(VSCODE_ARCH)\system-setup\VSCodeSetup.exe"
    $UserExe = "$Repo\.build\win32-$(VSCODE_ARCH)\user-setup\VSCodeSetup.exe"
    $Zip = "$Repo\.build\win32-$(VSCODE_ARCH)\archive\VSCode-win32-$(VSCODE_ARCH).zip"
    $Build = "$Root\VSCode-win32-$(VSCODE_ARCH)"

    # get version
    $PackageJson = Get-Content -Raw -Path "$Build\resources\app\package.json" | ConvertFrom-Json
    $Version = $PackageJson.version
    $Quality = "$env:VSCODE_QUALITY"
=======
>>>>>>> 9a711944
    $env:AZURE_STORAGE_ACCESS_KEY_2 = "$(AZURE_STORAGE_ACCESS_KEY_2)"
    $env:AZURE_DOCUMENTDB_MASTERKEY = "$(AZURE_DOCUMENTDB_MASTERKEY)"
    $env:VSCODE_HOCKEYAPP_TOKEN = "$(VSCODE_HOCKEYAPP_TOKEN)"
    .\build\azure-pipelines\win32\publish.ps1
  displayName: Publish

- task: ms.vss-governance-buildtask.governance-build-task-component-detection.ComponentGovernanceComponentDetection@0
  displayName: 'Component Detection'
  continueOnError: true<|MERGE_RESOLUTION|>--- conflicted
+++ resolved
@@ -37,14 +37,8 @@
     . build/azure-pipelines/win32/exec.ps1
     $ErrorActionPreference = "Stop"
     $env:VSCODE_MIXIN_PASSWORD="$(VSCODE_MIXIN_PASSWORD)"
-<<<<<<< HEAD
-    exec { yarn gulp "vscode-win32-$(VSCODE_ARCH)-min" }
-    exec { yarn gulp "vscode-win32-$(VSCODE_ARCH)-inno-updater" }
-  name: build
-=======
     .\build\azure-pipelines\win32\build.ps1
   displayName: Build
->>>>>>> 9a711944
 
 - powershell: |
     . build/azure-pipelines/win32/exec.ps1
@@ -138,22 +132,6 @@
 - powershell: |
     . build/azure-pipelines/win32/exec.ps1
     $ErrorActionPreference = "Stop"
-<<<<<<< HEAD
-    exec { yarn gulp "vscode-win32-$(VSCODE_ARCH)-archive" "vscode-win32-$(VSCODE_ARCH)-system-setup" "vscode-win32-$(VSCODE_ARCH)-user-setup" --sign }
-
-    $Repo = "$(pwd)"
-    $Root = "$Repo\.."
-    $SystemExe = "$Repo\.build\win32-$(VSCODE_ARCH)\system-setup\VSCodeSetup.exe"
-    $UserExe = "$Repo\.build\win32-$(VSCODE_ARCH)\user-setup\VSCodeSetup.exe"
-    $Zip = "$Repo\.build\win32-$(VSCODE_ARCH)\archive\VSCode-win32-$(VSCODE_ARCH).zip"
-    $Build = "$Root\VSCode-win32-$(VSCODE_ARCH)"
-
-    # get version
-    $PackageJson = Get-Content -Raw -Path "$Build\resources\app\package.json" | ConvertFrom-Json
-    $Version = $PackageJson.version
-    $Quality = "$env:VSCODE_QUALITY"
-=======
->>>>>>> 9a711944
     $env:AZURE_STORAGE_ACCESS_KEY_2 = "$(AZURE_STORAGE_ACCESS_KEY_2)"
     $env:AZURE_DOCUMENTDB_MASTERKEY = "$(AZURE_DOCUMENTDB_MASTERKEY)"
     $env:VSCODE_HOCKEYAPP_TOKEN = "$(VSCODE_HOCKEYAPP_TOKEN)"
